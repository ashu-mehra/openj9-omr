--- conflicted
+++ resolved
@@ -1,6 +1,3 @@
-<<<<<<< HEAD
-set(OMR_DDR ON CACHE BOOL "Enable DDR")
-=======
 ###############################################################################
 #
 # (c) Copyright IBM Corp. 2017
@@ -19,7 +16,7 @@
 #    Multiple authors (IBM Corp.) - initial implementation and documentation
 ###############################################################################
 
->>>>>>> 379ea2ee
+set(OMR_DDR ON CACHE BOOL "Enable DDR")
 set(OMR_EXAMPLE ON CACHE BOOL "")
 set(OMR_JIT  ON CACHE BOOL "")
 set(OMR_JITBUILDER ON CACHE BOOL "")
